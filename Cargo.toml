[package]
name = "rbfrt"
<<<<<<< HEAD
version = "0.1.8-alpha"
=======
version = "0.1.8"
>>>>>>> afa1b4f8
authors = ["Steffen Lindner", "Fabian Ihle", "Etienne Zink"]
edition = "2021"
license = "Apache-2.0"
description = "Rust library for interaction with Intel Tofino(TM) BFRT switch interface."
publish = true
repository = "https://github.com/uni-tue-kn/rbfrt"

[dependencies]
tonic = "0.14.2"
prost = "0.14.1"
prost-types = "0.14.1"
tonic-prost = "0.14.2"
tokio = { version = "1.47.1", features = ["rt-multi-thread"] }
serde = { version = "1.0.228", features = ["derive"] }
serde_json = "1.0.145"
thiserror = "2.0.17"
strum = "0.27.2"
strum_macros = { version = "0.27.2", features = [] }
log = "0.4.28"
tokio-stream = "0.1.9"
async-stream = "0.3.6"
crossbeam-channel = "0.5.15"
prettytable-rs = "^0.10"
futures-core = "0.3.31"

[build-dependencies]
tonic-prost-build = "0.14.2"
prost-build = "0.14.1"<|MERGE_RESOLUTION|>--- conflicted
+++ resolved
@@ -1,10 +1,6 @@
 [package]
 name = "rbfrt"
-<<<<<<< HEAD
-version = "0.1.8-alpha"
-=======
 version = "0.1.8"
->>>>>>> afa1b4f8
 authors = ["Steffen Lindner", "Fabian Ihle", "Etienne Zink"]
 edition = "2021"
 license = "Apache-2.0"
